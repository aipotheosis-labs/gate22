import re
from datetime import datetime
from uuid import UUID

from pydantic import AnyHttpUrl, BaseModel, ConfigDict, field_validator, model_validator

from aci.common.enums import AuthType, MCPServerTransportType
from aci.common.schemas.mcp_auth import AuthConfig
from aci.common.schemas.mcp_tool import MCPToolPublicWithoutSchema


# NOTE: using a generic metadata schema for now before the schema is finalized
# TODO: for now this is not used, some potential useful fields: "need_session"
class MCPServerMetadata(BaseModel):
    is_virtual_mcp_server: bool | None = None

    model_config = ConfigDict(extra="forbid")


class MCPServerUpsert(BaseModel):
    """Used for Upserting data to the database"""

<<<<<<< HEAD
    model_config = ConfigDict(extra="forbid")
=======
    model_config = ConfigDict(extra="ignore")
>>>>>>> 0a79db75

    name: str
    url: str
    transport_type: MCPServerTransportType
    description: str
    logo: str
    categories: list[str]
    auth_configs: list[AuthConfig]
    server_metadata: MCPServerMetadata

    @field_validator("name")
    def validate_name(cls, v: str) -> str:
        msg = (
            "name must be uppercase, contain only letters, numbers and underscores, not "
            "have consecutive underscores, and not start or end with an underscore"
        )

        if v.startswith("_") or v.endswith("_"):
            raise ValueError(msg)

        if not re.match(r"^[A-Z0-9_]+$", v) or "__" in v:
            raise ValueError(msg)
        return v


class PublicMCPServerUpsertRequest(MCPServerUpsert):
    """Used for API schema validation"""

    model_config = ConfigDict(extra="forbid")

    pass


class CustomMCPServerCreateRequest(MCPServerUpsert):
    """Used for API schema validation"""

    model_config = ConfigDict(extra="forbid")

    operational_account_auth_type: AuthType

    @model_validator(mode="after")
    def validate_operational_account_auth_type(self) -> "CustomMCPServerCreateRequest":
        for auth_config in self.auth_configs:
            if auth_config.root.type == self.operational_account_auth_type:
                return self

        raise ValueError("operational_account_auth_type must be in one of the auth_configs")


class MCPServerEmbeddingFields(BaseModel):
    """
    Fields used for generating the embeddings.
    """

    name: str
    url: str
    description: str
    categories: list[str]


class MCPServerPublic(BaseModel):
    id: UUID
    name: str
    url: str
    organization_id: UUID | None
    last_synced_at: datetime | None
    # TODO: is it necessary to expose transport_type?
    description: str
    logo: str
    categories: list[str]
    supported_auth_types: list[AuthType]

    tools: list[MCPToolPublicWithoutSchema]

    created_at: datetime
    updated_at: datetime


class MCPServerOAuth2DiscoveryRequest(BaseModel):
    mcp_server_url: AnyHttpUrl


class MCPServerOAuth2DiscoveryResponse(BaseModel):
    authorize_url: AnyHttpUrl | None = None
    access_token_url: AnyHttpUrl | None = None
    refresh_token_url: AnyHttpUrl | None = None

    # This could be none if DCR is not supported by the server
    registration_url: AnyHttpUrl | None = None
    token_endpoint_auth_method_supported: list[str]


class MCPServerOAuth2DCRRequest(BaseModel):
    mcp_server_url: AnyHttpUrl
    registration_url: AnyHttpUrl
    token_endpoint_auth_method_supported: list[str]


class MCPServerOAuth2DCRResponse(BaseModel):
    client_id: str | None = None
    client_secret: str | None = None<|MERGE_RESOLUTION|>--- conflicted
+++ resolved
@@ -20,11 +20,7 @@
 class MCPServerUpsert(BaseModel):
     """Used for Upserting data to the database"""
 
-<<<<<<< HEAD
-    model_config = ConfigDict(extra="forbid")
-=======
     model_config = ConfigDict(extra="ignore")
->>>>>>> 0a79db75
 
     name: str
     url: str
