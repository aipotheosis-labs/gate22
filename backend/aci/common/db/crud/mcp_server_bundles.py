--- conflicted
+++ resolved
@@ -34,8 +34,7 @@
     statement = select(MCPServerBundle).where(MCPServerBundle.id == mcp_server_bundle_id)
     return db_session.execute(statement).scalar_one_or_none()
 
-
-<<<<<<< HEAD
+  
 def get_mcp_server_bundles_by_organization_id(
     db_session: Session,
     organization_id: UUID,
@@ -81,7 +80,7 @@
 ) -> None:
     statement = delete(MCPServerBundle).where(MCPServerBundle.id == mcp_server_bundle_id)
     db_session.execute(statement)
-=======
+
 def get_mcp_server_configurations_of_mcp_server_bundle(
     db_session: Session,
     mcp_server_bundle: MCPServerBundle,
@@ -90,4 +89,3 @@
         MCPServerConfiguration.id.in_(mcp_server_bundle.mcp_server_configuration_ids)
     )
     return list(db_session.execute(statement).scalars().all())
->>>>>>> 88f129ff
