--- conflicted
+++ resolved
@@ -258,7 +258,6 @@
     return ConnectedAccountPublic.model_validate(connected_account, from_attributes=True)
 
 
-<<<<<<< HEAD
 @router.get("", response_model=PaginationResponse[ConnectedAccountPublic])
 async def list_connected_accounts(
     context: Annotated[deps.RequestContext, Depends(deps.get_request_context)],
@@ -320,29 +319,4 @@
 
         context.db_session.commit()
     else:
-        raise HTTPException(status_code=404, detail="Connected account not found")
-=======
-@router.delete("/{connected_account_id}")
-async def delete_connected_account(
-    connected_account_id: str,
-    context: Annotated[deps.RequestContext, Depends(deps.get_request_context)],
-) -> dict:
-    """Delete a connected account."""
-    connected_account = crud.connected_accounts.get_connected_account_by_id(
-        context.db_session, UUID(connected_account_id)
-    )
-
-    if not connected_account:
-        raise HTTPException(status_code=404, detail="Connected account not found")
-
-    # Check if the user owns this connected account
-    if connected_account.user_id != context.user_id:
-        raise HTTPException(
-            status_code=403, detail="Not authorized to delete this connected account"
-        )
-
-    crud.connected_accounts.delete_connected_account(context.db_session, connected_account)
-    context.db_session.commit()
-
-    return {"message": "Connected account deleted successfully"}
->>>>>>> 8e0a46f6
+        raise HTTPException(status_code=404, detail="Connected account not found")