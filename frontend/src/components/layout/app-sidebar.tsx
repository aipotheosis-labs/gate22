"use client";

import Link from "next/link";
import Image from "next/image";
import { cn } from "@/lib/utils";
import { usePathname } from "next/navigation";
import React from "react";
import {
  Sidebar,
  SidebarContent,
  SidebarGroup,
  SidebarGroupContent,
  SidebarHeader,
  SidebarMenu,
  SidebarMenuButton,
  SidebarMenuItem,
  SidebarTrigger,
  useSidebar,
} from "@/components/ui/sidebar";
import { Separator } from "@/components/ui/separator";
import { HiOutlineServerStack } from "react-icons/hi2";
import { RiSettings3Line } from "react-icons/ri";
<<<<<<< HEAD
import { Link2, Settings2, Package, Network, Users2 } from "lucide-react";
=======
import { Link2, Settings2, Package, ScrollText } from "lucide-react";
>>>>>>> e24d1ba6

import { Tooltip, TooltipContent, TooltipTrigger } from "@/components/ui/tooltip";
import { useTheme } from "next-themes";
import { usePermission } from "@/hooks/use-permissions";
import { PERMISSIONS } from "@/lib/rbac/permissions";

// Export sidebar items so they can be used in header
export const sidebarItems = [
  {
    title: "MCP Servers",
    url: `/mcp-servers`,
    icon: HiOutlineServerStack,
    permission: PERMISSIONS.MCP_SERVER_PAGE_VIEW,
    adminOnly: true,
  },
  {
    title: "Available MCP Servers",
    url: `/available-mcp-servers`,
    icon: HiOutlineServerStack,
    memberOnly: true,
  },
  {
    title: "Configured MCP Servers",
    url: `/mcp-configuration`,
    icon: Settings2,
  },
  {
    title: "Connected Accounts",
    url: `/connected-accounts`,
    icon: Link2,
  },
  {
    title: "MCP Bundles",
    url: `/bundle-mcp`,
    icon: Package,
  },
  {
<<<<<<< HEAD
    title: "Members",
    url: "/members",
    icon: Users2,
    adminOnly: true,
  },
  {
    title: "Teams",
    url: "/teams",
    icon: Network,
    adminOnly: true,
  },
  {
    title: "Organization Settings",
    url: "/organization-settings",
    icon: RiSettings3Line,
    adminOnly: true,
  },
];

export const mcpNavigationItems = [
  {
    title: "MCP Servers",
    url: "/mcp-servers",
    icon: HiOutlineServerStack,
    adminOnly: true,
  },
  {
    title: "Available MCP Servers",
    url: "/available-mcp-servers",
    icon: HiOutlineServerStack,
    memberOnly: true,
  },

  {
    title: "Configured MCP Servers",
    url: "/mcp-configuration",
    icon: Settings2,
  },
  {
    title: "Connected Accounts",
    url: "/connected-accounts",
    icon: Link2,
  },

  {
    title: "MCP Bundles",
    url: "/bundle-mcp",
    icon: Package,
  },
];

export const organizationNavigationItems = [
  {
    title: "Members",
    url: "/members",
    icon: Users2,
    adminOnly: true,
  },
  {
    title: "Teams",
    url: "/teams",
    icon: Network,
    adminOnly: true,
  },
  {
    title: "Organization Settings",
    url: "/organization-settings",
=======
    title: "Logs",
    url: `/logs`,
    icon: ScrollText,
  },
  {
    title: "Settings",
    url: "/settings/organization",
>>>>>>> e24d1ba6
    icon: RiSettings3Line,
    adminOnly: true,
  },
];

// Add settings routes to be accessible in header
export const settingsItem = {
  title: "Settings",
  url: "/organization-settings",
  icon: RiSettings3Line,
};

export function AppSidebar() {
  const { state } = useSidebar();
  const isCollapsed = state === "collapsed";
  const pathname = usePathname();
  const { resolvedTheme } = useTheme();
  const canViewMCPConfiguration = usePermission(PERMISSIONS.MCP_CONFIGURATION_PAGE_VIEW);
  const isAdmin = usePermission(PERMISSIONS.MCP_CONFIGURATION_CREATE);

  // Common filter for nav items based on permissions
  const filterNavItems = (items: typeof sidebarItems) =>
    items.filter((item) => {
      // Hide Configured MCP Servers for users without permission
      if (item.title === "Configured MCP Servers" && !canViewMCPConfiguration) {
        return false;
      }
      // Hide admin-only items from members
      if ("adminOnly" in item && item.adminOnly && !isAdmin) {
        return false;
      }
      // Hide member-only items from admins
      if ("memberOnly" in item && item.memberOnly && isAdmin) {
        return false;
      }
      return true;
    });

  const filteredMcpItems = filterNavItems(mcpNavigationItems as unknown as typeof sidebarItems);
  const filteredOrganizationItems = filterNavItems(
    organizationNavigationItems as unknown as typeof sidebarItems,
  );

  return (
    <Sidebar collapsible="icon" className="flex flex-col">
      <SidebarHeader className="flex flex-col gap-0 p-0">
        <div
          className={cn(
            "flex h-[60px] items-center px-6",
            isCollapsed ? "justify-center" : "justify-between gap-2",
          )}
        >
          {!isCollapsed && (
            <div className="relative flex h-7 w-auto items-center justify-center">
              <Image
                src={`/aci-dev-full-logo-${resolvedTheme ?? "light"}-bg.svg`}
                alt="ACI Dev Logo"
                width={150}
                height={28}
                priority
                className="h-full object-contain"
              />
            </div>
          )}
          <SidebarTrigger />
        </div>
        <Separator />
      </SidebarHeader>

      <SidebarContent>
        <SidebarGroup>
          <SidebarGroupContent>
            <SidebarMenu>
              {filteredMcpItems.map((item) => {
                const isActive = pathname === item.url || pathname.startsWith(item.url);
                return (
                  <SidebarMenuItem key={item.title}>
                    <Tooltip>
                      <TooltipTrigger asChild>
                        <SidebarMenuButton asChild>
                          <Link
                            href={item.url}
                            className={cn(
                              "flex h-9 items-center gap-3 px-4 transition-colors",
                              isCollapsed && "justify-center",
                              isActive && "bg-primary/10 font-medium text-primary",
                            )}
                          >
                            <item.icon
                              className={cn("h-5 w-5 shrink-0", isActive && "text-primary")}
                            />
                            {!isCollapsed && <span>{item.title}</span>}
                          </Link>
                        </SidebarMenuButton>
                      </TooltipTrigger>
                      {isCollapsed && <TooltipContent side="right">{item.title}</TooltipContent>}
                    </Tooltip>
                  </SidebarMenuItem>
                );
              })}
            </SidebarMenu>

            <Separator className="my-4" />

            <SidebarMenu>
              {filteredOrganizationItems.map((item) => {
                const isActive = pathname === item.url || pathname.startsWith(item.url);
                return (
                  <SidebarMenuItem key={item.title}>
                    <Tooltip>
                      <TooltipTrigger asChild>
                        <SidebarMenuButton asChild>
                          <Link
                            href={item.url}
                            className={cn(
                              "flex h-9 items-center gap-3 px-4 transition-colors",
                              isCollapsed && "justify-center",
                              isActive && "bg-primary/10 font-medium text-primary",
                            )}
                          >
                            <item.icon
                              className={cn("h-5 w-5 shrink-0", isActive && "text-primary")}
                            />
                            {!isCollapsed && <span>{item.title}</span>}
                          </Link>
                        </SidebarMenuButton>
                      </TooltipTrigger>
                      {isCollapsed && <TooltipContent side="right">{item.title}</TooltipContent>}
                    </Tooltip>
                  </SidebarMenuItem>
                );
              })}
            </SidebarMenu>
          </SidebarGroupContent>
        </SidebarGroup>
      </SidebarContent>
    </Sidebar>
  );
}<|MERGE_RESOLUTION|>--- conflicted
+++ resolved
@@ -20,11 +20,7 @@
 import { Separator } from "@/components/ui/separator";
 import { HiOutlineServerStack } from "react-icons/hi2";
 import { RiSettings3Line } from "react-icons/ri";
-<<<<<<< HEAD
-import { Link2, Settings2, Package, Network, Users2 } from "lucide-react";
-=======
-import { Link2, Settings2, Package, ScrollText } from "lucide-react";
->>>>>>> e24d1ba6
+import { Link2, Settings2, Package, ScrollText, Network, Users2 } from "lucide-react";
 
 import { Tooltip, TooltipContent, TooltipTrigger } from "@/components/ui/tooltip";
 import { useTheme } from "next-themes";
@@ -62,7 +58,6 @@
     icon: Package,
   },
   {
-<<<<<<< HEAD
     title: "Members",
     url: "/members",
     icon: Users2,
@@ -128,17 +123,13 @@
     adminOnly: true,
   },
   {
-    title: "Organization Settings",
-    url: "/organization-settings",
-=======
     title: "Logs",
     url: `/logs`,
     icon: ScrollText,
   },
   {
-    title: "Settings",
-    url: "/settings/organization",
->>>>>>> e24d1ba6
+    title: "Organization Settings",
+    url: "/organization-settings",
     icon: RiSettings3Line,
     adminOnly: true,
   },
